--- conflicted
+++ resolved
@@ -2,13 +2,8 @@
 
 import os
 import shutil
-<<<<<<< HEAD
+import subprocess
 from pathlib import Path
-
-import procrunner
-=======
-import subprocess
->>>>>>> 937fe913
 
 from dxtbx.serialize import load
 
