--- conflicted
+++ resolved
@@ -1,20 +1,12 @@
 from __future__ import annotations
 
 import os
-<<<<<<< HEAD
-from pathlib import Path
-=======
 import shutil
 import subprocess
->>>>>>> 937fe913
+from pathlib import Path
 
 
-<<<<<<< HEAD
-
-def test_goniometer_calibration(dials_regression: Path, tmpdir):
-=======
-def test_goniometer_calibration(dials_regression, tmp_path):
->>>>>>> 937fe913
+def test_goniometer_calibration(dials_regression: Path, tmp_path):
     data_dir = os.path.join(dials_regression, "rotation_calibration")
     o0_k0_p0 = os.path.join(data_dir, "experiments_o0_k0_p0.json")
     o0_k0_p48 = os.path.join(data_dir, "experiments_o0_k0_p48.json")
